const azure = require("@azure/web-pubsub-socket.io");
const { AzureCliCredential } = require("@azure/identity");

// Setup basic express server
const express = require('express');
const app = express();
const path = require('path');
const server = require('http').createServer(app);
const parse = require('url').parse;

// option 1: use connection string
const wpsOptions = {
    hub: "eio_hub",
    connectionString: process.argv[2] || process.env.WebPubSubConnectionString,
};

// option 2: use AAD auth
// step 1: in service portal , access control tab, add your account as "Web PubSub Service Owner"
// step 2: choose the credential you want to use, for example, you can call `az login` before running the app and use AzureCliCredential
/*
const wpsOptions = {
    hub: "eio_hub",
    endpoint: "https://sio.webpubsub.azure.com",
    credential: new AzureCliCredential()
};
*/

function authentiacte(username) {
    if (username.length < 10) return true;
    return false;
}

async function main() {
    const configureNegotiateOptions = (req) => {
        const query = parse(req.url || "", true).query
        const username = query["username"] ?? "annoyomous";
        const expirationMinutes = Number.parseInt(query["expirationMinutes"]) ?? 600;
        if (!authentiacte(username)) {
            throw new Error(`Authentication Failed for username = ${username}`);
        }
        return {
            userId: username,
            expirationTimeInMinutes: expirationMinutes
        };
    }

<<<<<<< HEAD
    const io = await require('socket.io')(server, {pingInterval: 2000}).useAzureSocketIO(wpsOptions);

    app.get("/negotiate", wpsExt.negotiate(io, configureNegotiateOptions));
=======
    const io = require('socket.io')(server);
    azure.useAzureSocketIO(io, wpsOptions);

    app.get("/negotiate", azure.negotiate(io, configureNegotiateOptions))
>>>>>>> f9d29746
    app.use(express.static(path.join(__dirname, 'public')));

    // Chatroom

    let numUsers = 0;

    io.on('connection', socket => {
        let addedUser = false;

        // when the client emits 'new message', this listens and executes
        socket.on('new message', (data) => {
            // we tell the client to execute 'new message'
            socket.broadcast.emit('new message', {
                username: socket.username,
                message: data
            });
        });

        // when the client emits 'add user', this listens and executes
        socket.on('add user', (username) => {
            if (addedUser) return;

            // we store the username in the socket session for this client
            socket.username = username;
            ++numUsers;
            addedUser = true;
            socket.emit('login', {
                numUsers: numUsers
            });
            // echo globally (all clients) that a person has connected
            socket.broadcast.emit('user joined', {
                username: socket.username,
                numUsers: numUsers
            });
        });

        // when the user disconnects.. perform this
        socket.on('disconnect', () => {
            if (addedUser) {
                --numUsers;

                // echo globally that this client has left
                socket.broadcast.emit('user left', {
                    username: socket.username,
                    numUsers: numUsers
                });
            }
        });
    });

    io.httpServer.listen(3000, () => {
        console.log('Visit http://localhost:%d', 3000);
    });
}

main();<|MERGE_RESOLUTION|>--- conflicted
+++ resolved
@@ -44,16 +44,11 @@
         };
     }
 
-<<<<<<< HEAD
-    const io = await require('socket.io')(server, {pingInterval: 2000}).useAzureSocketIO(wpsOptions);
-
-    app.get("/negotiate", wpsExt.negotiate(io, configureNegotiateOptions));
-=======
     const io = require('socket.io')(server);
     azure.useAzureSocketIO(io, wpsOptions);
 
     app.get("/negotiate", azure.negotiate(io, configureNegotiateOptions))
->>>>>>> f9d29746
+
     app.use(express.static(path.join(__dirname, 'public')));
 
     // Chatroom
