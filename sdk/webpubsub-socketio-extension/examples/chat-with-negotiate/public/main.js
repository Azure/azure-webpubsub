--- conflicted
+++ resolved
@@ -31,10 +31,6 @@
   $loginPage.off('click');
   $currentInput = $inputMessage.focus();
 
-<<<<<<< HEAD
-=======
-  var endpoint = "";
->>>>>>> f9d29746
   const negotiateResponse = await fetch(`/negotiate/?username=${username}&expirationMinutes=600`);
   if (!negotiateResponse.ok) {
     console.log("Failed to negotiate, status code =", negotiateResponse.status);
