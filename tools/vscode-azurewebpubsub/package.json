--- conflicted
+++ resolved
@@ -93,10 +93,6 @@
                 "icon": "$(add)"
             },
             {
-<<<<<<< HEAD
-                "command": "azureWebPubSub.service.openLiveTraceTool",
-                "title": "%azureWebPubSub.service.openLiveTraceTool%",
-=======
                 "command": "azureWebPubSub.service.delete",
                 "title": "%azureWebPubSub.service.delete%",
                 "category": "Azure Web PubSub",
@@ -116,7 +112,11 @@
             {
                 "command": "azureWebPubSub.service.copyEndpoint",
                 "title": "%azureWebPubSub.service.copyEndpoint%",
->>>>>>> d3743655
+                "category": "Azure Web PubSub"
+            },
+            {
+                "command": "azureWebPubSub.service.openLiveTraceTool",
+                "title": "%azureWebPubSub.service.openLiveTraceTool%",
                 "category": "Azure Web PubSub"
             }
         ],
@@ -125,23 +125,23 @@
             "explorer/context": [],
             "view/item/context": [
                 {
-<<<<<<< HEAD
+                    "command": "azureWebPubSub.service.delete",                    
+                    "when": "view =~ /(azureResourceGroups|azureFocusView)/ && viewItem =~ /webPubSubServiceItem/i"
+                },
+                {
+                    "command": "azureWebPubSub.service.restart",                    
+                    "when": "view =~ /(azureResourceGroups|azureFocusView)/ && viewItem =~ /webPubSubServiceItem/i"
+                },
+                {
+                    "command": "azureWebPubSub.service.copyConnectionString",
+                    "when": "view =~ /(azureResourceGroups|azureFocusView)/ && viewItem =~ /webPubSubServiceItem/i"
+                },
+                {
+                    "command": "azureWebPubSub.service.copyEndpoint",
+                    "when": "view =~ /(azureResourceGroups|azureFocusView)/ && viewItem =~ /webPubSubServiceItem/i"
+                },
+                {
                     "command": "azureWebPubSub.service.openLiveTraceTool",
-=======
-                    "command": "azureWebPubSub.service.delete",                    
-                    "when": "view =~ /(azureResourceGroups|azureFocusView)/ && viewItem =~ /webPubSubServiceItem/i"
-                },
-                {
-                    "command": "azureWebPubSub.service.restart",                    
-                    "when": "view =~ /(azureResourceGroups|azureFocusView)/ && viewItem =~ /webPubSubServiceItem/i"
-                },
-                {
-                    "command": "azureWebPubSub.service.copyConnectionString",
-                    "when": "view =~ /(azureResourceGroups|azureFocusView)/ && viewItem =~ /webPubSubServiceItem/i"
-                },
-                {
-                    "command": "azureWebPubSub.service.copyEndpoint",
->>>>>>> d3743655
                     "when": "view =~ /(azureResourceGroups|azureFocusView)/ && viewItem =~ /webPubSubServiceItem/i"
                 }
             ]
