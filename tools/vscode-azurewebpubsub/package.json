{
    "name": "vscode-azurewebpubsub",
    "displayName": "Azure Web PubSub",
    "description": "%azureWebPubSub.description%",
    "version": "0.0.1-beta.1",
    "publisher": "ms-azuretools",
    "icon": "resources/azure-web-pubsub.png",
    "aiKey": "3fc79002-1908-48c5-b7ac-794e604e6590",
    "engines": {
        "vscode": "^1.76.0"
    },
    "repository": {
        "type": "git",
        "url": "https://github.com/azure/azure-webpubsub/tools/vscode-azurewebpubsub"
    },
    "galleryBanner": {
        "color": "#3a3d41",
        "theme": "dark"
    },
    "homepage": "https://github.com/azure/azure-webpubsub/tools/vscode-azurewebpubsub/blob/main/README.md",
    "license": "SEE LICENSE IN LICENSE.txt",
    "categories": [
        "Azure"
    ],
    "keywords": [
        "Azure",
        "Web PubSub",
        "microservice",
        "cloud"
    ],
    "preview": true,
    "activationEvents": [
        "onView:azureResourceGroups",
        "onView:azureResourceGroupsV2"
    ],
    "main": "./main.js",
    "contributes": {
        "x-azResources": {
            "azure": {
                "branches": [
                    {
                        "type": "WebPubSub"
                    }
                ]
            },
            "commands": [
                {
                    "command": "azureWebPubSub.service.createClassical",
                    "title": "%azureWebPubSub.service.createClassical%",
                    "type": "WebPubSub",
                    "detail": "%azureWebPubSub.service.createClassical.detail%"
                },
                {
                    "command": "azureWebPubSub.service.createSocketIO",
                    "title": "%azureWebPubSub.service.createSocketIO%",
                    "type": "WebPubSub",
                    "detail": "%azureWebPubSub.service.createSocketIO.detail%"
                },
                {
                    "command": "azureWebPubSub.service.createInPortal",
                    "title": "%azureWebPubSub.service.createInPortal%",
                    "type": "WebPubSub",
                    "detail": "%azureWebPubSub.service.createInPortal.detail%",
                    "icon": "resources/azure-web-pubsub.svg"
                }
            ],
            "activation": {
                "onFetch": [
                    "microsoft.signalrservice/webpubsub"
                ],
                "onResolve": [
                    "microsoft.signalrservice/webpubsub"
                ]
            }
        },
        "commands": [
            {
                "command": "azureWebPubSub.service.createInPortal",
                "title": "%azureWebPubSub.service.createInPortal%",
                "category": "Azure Web PubSub",
                "icon": "$(add)"
            },
            {
                "command": "azureWebPubSub.service.createClassical",
                "title": "%azureWebPubSub.service.createClassical%",
                "category": "Azure Web PubSub",
                "icon": "$(add)"
            },
            {
                "command": "azureWebPubSub.service.createSocketIO",
                "title": "%azureWebPubSub.service.createSocketIO%",
                "category": "Azure Web PubSub",
                "icon": "$(add)"
            },
            {
                "command": "azureWebPubSub.service.delete",
                "title": "%azureWebPubSub.service.delete%",
                "category": "Azure Web PubSub",
                "icon": "$(remove)"
            },
            {
                "command": "azureWebPubSub.service.restart",
                "title": "%azureWebPubSub.service.restart%",
                "category": "Azure Web PubSub",
                "icon": "$(debug-restart)"
            },
            {
                "command": "azureWebPubSub.service.copyConnectionString",
                "title": "%azureWebPubSub.service.copyConnectionString%",
                "category": "Azure Web PubSub"
            },
            {
                "command": "azureWebPubSub.service.regenerateKey",
                "title": "%azureWebPubSub.service.regenerateKey%",
                "category": "Azure Web PubSub"
            },
            {
                "command": "azureWebPubSub.service.copyEndpoint",
                "title": "%azureWebPubSub.service.copyEndpoint%",
                "category": "Azure Web PubSub"
            },
            {
                "command": "azureWebPubSub.service.openLiveTraceTool",
                "title": "%azureWebPubSub.service.openLiveTraceTool%",
                "category": "Azure Web PubSub"
            },
            {
                "command": "azureWebPubSub.service.scaleUp",
                "title": "%azureWebPubSub.service.scaleUp%",
                "category": "Azure Web PubSub"
            },
            {
                "command": "azureWebPubSub.service.scaleOut",
                "title": "%azureWebPubSub.service.scaleOut%",
                "category": "Azure Web PubSub"
            },
            {
                "command": "azureWebPubSub.service.viewMetrics",
                "title": "%azureWebPubSub.service.viewMetrics%",
                "category": "Azure Web PubSub"
            },
            {
                "command": "azureWebPubSub.service.checkHealth",
                "title": "%azureWebPubSub.service.checkHealth%",
                "category": "Azure Web PubSub"
            },
            {
                "command": "azureWebPubSub.service.hubSetting.create",
                "title": "%azureWebPubSub.service.hubSetting.create%",
                "category": "Azure Web PubSub",
                "icon": "$(add)"
            },
            {
                "command": "azureWebPubSub.service.hubSetting.delete",
                "title": "%azureWebPubSub.service.hubSetting.delete%",
                "category": "Azure Web PubSub",
                "icon": "$(remove)"
            },
            {
                "command": "azureWebPubSub.service.hubSetting.eventHandler.create",
                "title": "%azureWebPubSub.service.hubSetting.eventHandler.create%",
                "category": "Azure Web PubSub",
                "icon": "$(add)"
            },
            {
<<<<<<< HEAD
                "command": "azureWebPubSub.service.hubSetting.eventHandler.delete",
                "title": "%azureWebPubSub.service.hubSetting.eventHandler.delete%",
                "category": "Azure Web PubSub",
                "icon": "$(remove)"
=======
                "command": "azureWebPubSub.service.hubSetting.eventHandler.update",
                "title": "%azureWebPubSub.service.hubSetting.eventHandler.update%",
                "category": "Azure Web PubSub"
>>>>>>> 4a70cec7
            }
        ],
        "menus": {
            "commandPalette": [],
            "explorer/context": [],
            "view/item/context": [
                {
                    "command": "azureWebPubSub.service.delete",
                    "when": "view =~ /(azureResourceGroups|azureFocusView)/ && viewItem =~ /webPubSubServiceItem/i"
                },
                {
                    "command": "azureWebPubSub.service.restart",
                    "when": "view =~ /(azureResourceGroups|azureFocusView)/ && viewItem =~ /webPubSubServiceItem/i"
                },
                {
                    "command": "azureWebPubSub.service.copyConnectionString",
                    "when": "view =~ /(azureResourceGroups|azureFocusView)/ && viewItem =~ /webPubSubServiceItem/i"
                },
                {
                    "command": "azureWebPubSub.service.regenerateKey",
                    "when": "view =~ /(azureResourceGroups|azureFocusView)/ && viewItem =~ /webPubSubServiceItem/i"
                },
                {
                    "command": "azureWebPubSub.service.copyEndpoint",
                    "when": "view =~ /(azureResourceGroups|azureFocusView)/ && viewItem =~ /webPubSubServiceItem/i"
                },
                {
                    "command": "azureWebPubSub.service.openLiveTraceTool",
                    "when": "view =~ /(azureResourceGroups|azureFocusView)/ && viewItem =~ /webPubSubServiceItem/i"
                },
                {
                    "command": "azureWebPubSub.service.scaleOut",
                    "when": "view =~ /(azureResourceGroups|azureFocusView)/ && viewItem =~ /webPubSubServiceItem/i"
                },
                {
                    "command": "azureWebPubSub.service.scaleUp",
                    "when": "view =~ /(azureResourceGroups|azureFocusView)/ && viewItem =~ /webPubSubServiceItem/i"
                },
                {
                    "command": "azureWebPubSub.service.viewMetrics",
                    "when": "view =~ /(azureResourceGroups|azureFocusView)/ && viewItem =~ /webPubSubServiceItem/i"
                },
                {
                    "command": "azureWebPubSub.service.checkHealth",
                    "when": "view =~ /(azureResourceGroups|azureFocusView)/ && viewItem =~ /webPubSubServiceItem/i"
                },
                {
                    "command": "azureWebPubSub.service.hubSetting.create",
                    "when": "view =~ /(azureResourceGroups|azureFocusView)/ && viewItem =~ /webPubSubServiceItem/i"
                },
                {
                    "command": "azureWebPubSub.service.hubSetting.create",
                    "when": "view =~ /(azureResourceGroups|azureFocusView)/ && viewItem =~ /webPubSubHubSettingsItem/i"
                },
                {
                    "command": "azureWebPubSub.service.hubSetting.delete",
                    "when": "view =~ /(azureResourceGroups|azureFocusView)/ && viewItem =~ /webPubSubHubSettingItem/i"
                },
                {
                    "command": "azureWebPubSub.service.hubSetting.eventHandler.create",
                    "when": "view =~ /(azureResourceGroups|azureFocusView)/ && viewItem =~ /webPubSubHubSettingItem/i"
                },
                {
                    "command": "azureWebPubSub.service.hubSetting.eventHandler.create",
                    "when": "view =~ /(azureResourceGroups|azureFocusView)/ && viewItem =~ /webPubSubHubEventHandlersItem/i"
                },
                {
<<<<<<< HEAD
                    "command": "azureWebPubSub.service.hubSetting.eventHandler.delete",
=======
                    "command": "azureWebPubSub.service.hubSetting.eventHandler.update",
>>>>>>> 4a70cec7
                    "when": "view =~ /(azureResourceGroups|azureFocusView)/ && viewItem =~ /webPubSubHubEventHandlerItem/i"
                }
            ]
        },
        "configuration": [
            {
                "title": "Azure Web PubSub",
                "properties": {}
            }
        ]
    },
    "scripts": {
        "vscode:prepublish": "npm run cleanReadme",
        "build": "tsc && gulp webpack-prod",
        "cleanReadme": "gulp cleanReadme",
        "compile": "tsc -watch",
        "package": "vsce package --no-dependencies",
        "package:pre-release": "vsce package --pre-release",
        "lint": "eslint --ext .ts .",
        "lint-fix": "eslint --ext .ts . --fix",
        "pretest": "npm run lint && npm run webpack-prod && gulp preTest",
        "test": "node ./out/test/runTest.js",
        "webpack": "tsc && gulp webpack-dev",
        "webpack-prod": "tsc && gulp webpack-prod",
        "webpack-profile": "webpack --profile --json --mode production > webpack-stats.json && echo Use http://webpack.github.io/analyse to analyze the stats"
    },
    "devDependencies": {
        "@azure/ms-rest-azure-env": "^2.0.0",
        "@microsoft/eslint-config-azuretools": "^0.2.2",
        "@microsoft/vscode-azext-dev": "^2.0.1",
        "@types/deep-eql": "^4.0.0",
        "@types/fs-extra": "^8.1.1",
        "@types/gulp": "^4.0.6",
        "@types/mocha": "^8.2.2",
        "@types/node": "^18.19.9",
        "@types/semver": "^7.3.8",
        "@types/vscode": "1.76.0",
        "@typescript-eslint/eslint-plugin": "^5.59.11",
        "@vscode/vsce": "^2.19.0",
        "assert": "^2.0.0",
        "eslint": "^8.42.0",
        "eslint-plugin-import": "^2.27.5",
        "glob": "^7.1.6",
        "gulp": "^4.0.2",
        "husky": "^7.0.2",
        "mocha": "^10.1.0",
        "mocha-junit-reporter": "^2.0.0",
        "mocha-multi-reporters": "^1.1.7",
        "ts-node": "^10.9.1",
        "typescript": "5.1.6",
        "webpack": "^5.76.0",
        "webpack-cli": "^4.6.0"
    },
    "dependencies": {
        "@azure/arm-monitor": "^7.0.0",
        "@azure/arm-resources": "^5.0.1",
        "@azure/arm-webpubsub": "^2.0.0-beta.2",
        "@azure/core-rest-pipeline": "1.10.3",
        "@azure/storage-blob": "^12.4.1",
        "@microsoft/vscode-azext-azureutils": "^2.0.0",
        "@microsoft/vscode-azext-utils": "^2.1.3",
        "@microsoft/vscode-azureresources-api": "^2.0.2",
        "@vscode/test-electron": "^2.3.8",
        "buffer": "^6.0.3",
        "dayjs": "^1.11.3",
        "deep-eql": "^4.1.3",
        "dotenv": "^16.0.0",
        "fs-extra": "^8.1.0",
        "jsonwebtoken": "^9.0.2",
        "semver": "^7.5.2",
        "vscode-extension-telemetry-wrapper": "^0.13.3",
        "vscode-nls": "^4.1.1",
        "vscode-uri": "^3.0.2"
    },
    "extensionDependencies": [
        "ms-vscode.azure-account",
        "ms-azuretools.vscode-azureresourcegroups"
    ],
    "optionalDependencies": {
        "fsevents": "^2.3.2"
    }
}<|MERGE_RESOLUTION|>--- conflicted
+++ resolved
@@ -163,16 +163,15 @@
                 "icon": "$(add)"
             },
             {
-<<<<<<< HEAD
                 "command": "azureWebPubSub.service.hubSetting.eventHandler.delete",
                 "title": "%azureWebPubSub.service.hubSetting.eventHandler.delete%",
                 "category": "Azure Web PubSub",
                 "icon": "$(remove)"
-=======
+            },
+            {
                 "command": "azureWebPubSub.service.hubSetting.eventHandler.update",
                 "title": "%azureWebPubSub.service.hubSetting.eventHandler.update%",
                 "category": "Azure Web PubSub"
->>>>>>> 4a70cec7
             }
         ],
         "menus": {
@@ -240,11 +239,11 @@
                     "when": "view =~ /(azureResourceGroups|azureFocusView)/ && viewItem =~ /webPubSubHubEventHandlersItem/i"
                 },
                 {
-<<<<<<< HEAD
                     "command": "azureWebPubSub.service.hubSetting.eventHandler.delete",
-=======
+                    "when": "view =~ /(azureResourceGroups|azureFocusView)/ && viewItem =~ /webPubSubHubEventHandlerItem/i"
+                },
+                {
                     "command": "azureWebPubSub.service.hubSetting.eventHandler.update",
->>>>>>> 4a70cec7
                     "when": "view =~ /(azureResourceGroups|azureFocusView)/ && viewItem =~ /webPubSubHubEventHandlerItem/i"
                 }
             ]
