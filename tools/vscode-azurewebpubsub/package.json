--- conflicted
+++ resolved
@@ -93,23 +93,22 @@
                 "icon": "$(add)"
             },
             {
-<<<<<<< HEAD
+                "command": "azureWebPubSub.service.delete",
+                "title": "%azureWebPubSub.service.delete%",
+                "category": "Azure Web PubSub",
+                "icon": "$(remove)"
+            },
+            {
                 "command": "azureWebPubSub.service.restart",
                 "title": "%azureWebPubSub.service.restart%",
                 "category": "Azure Web PubSub",
                 "icon": "$(debug-restart)"
-=======
-                "command": "azureWebPubSub.service.delete",
-                "title": "%azureWebPubSub.service.delete%",
-                "category": "Azure Web PubSub",
-                "icon": "$(remove)"
             },
             {
 
                 "command": "azureWebPubSub.service.copyConnectionString",
                 "title": "%azureWebPubSub.service.copyConnectionString%",
                 "category": "Azure Web PubSub"
->>>>>>> 3cc4ab5b
             }
         ],
         "menus": {
@@ -117,15 +116,15 @@
             "explorer/context": [],
             "view/item/context": [
                 {
-<<<<<<< HEAD
-                    "command": "azureWebPubSub.service.restart",
-=======
-                    "command": "azureWebPubSub.service.delete",
+                    "command": "azureWebPubSub.service.delete",                    
                     "when": "view =~ /(azureResourceGroups|azureFocusView)/ && viewItem =~ /webPubSubServiceItem/i"
                 },
                 {
+                    "command": "azureWebPubSub.service.restart",                    
+                    "when": "view =~ /(azureResourceGroups|azureFocusView)/ && viewItem =~ /webPubSubServiceItem/i"
+                },
+                {
                     "command": "azureWebPubSub.service.copyConnectionString",
->>>>>>> 3cc4ab5b
                     "when": "view =~ /(azureResourceGroups|azureFocusView)/ && viewItem =~ /webPubSubServiceItem/i"
                 }
             ]
