--- conflicted
+++ resolved
@@ -93,46 +93,46 @@
                 "icon": "$(add)"
             },
             {
-<<<<<<< HEAD
+                "command": "azureWebPubSub.service.delete",
+                "title": "%azureWebPubSub.service.delete%",
+                "category": "Azure Web PubSub",
+                "icon": "$(remove)"
+            },
+            {
+                "command": "azureWebPubSub.service.restart",
+                "title": "%azureWebPubSub.service.restart%",
+                "category": "Azure Web PubSub",
+                "icon": "$(debug-restart)"
+            },
+            {
+                "command": "azureWebPubSub.service.copyConnectionString",
+                "title": "%azureWebPubSub.service.copyConnectionString%",
+                "category": "Azure Web PubSub"
+            },
+            {
+                "command": "azureWebPubSub.service.regenerateKey",
+                "title": "%azureWebPubSub.service.regenerateKey%",
+                "category": "Azure Web PubSub"
+            },
+            {
+                "command": "azureWebPubSub.service.copyEndpoint",
+                "title": "%azureWebPubSub.service.copyEndpoint%",
+                "category": "Azure Web PubSub"
+            },
+            {
+                "command": "azureWebPubSub.service.scaleUp",
+                "title": "%azureWebPubSub.service.scaleUp%",
+                "category": "Azure Web PubSub"
+            },
+            {
+                "command": "azureWebPubSub.service.scaleOut",
+                "title": "%azureWebPubSub.service.scaleOut%",
+                "category": "Azure Web PubSub"
+            },
+            {
                 "command": "azureWebPubSub.service.viewMetrics",
                 "title": "%azureWebPubSub.service.viewMetrics%",
                 "category": "Azure Web PubSub"
-=======
-                "command": "azureWebPubSub.service.delete",
-                "title": "%azureWebPubSub.service.delete%",
-                "category": "Azure Web PubSub",
-                "icon": "$(remove)"
-            },
-            {
-                "command": "azureWebPubSub.service.restart",
-                "title": "%azureWebPubSub.service.restart%",
-                "category": "Azure Web PubSub",
-                "icon": "$(debug-restart)"
-            },
-            {
-                "command": "azureWebPubSub.service.copyConnectionString",
-                "title": "%azureWebPubSub.service.copyConnectionString%",
-                "category": "Azure Web PubSub"
-            },
-            {
-                "command": "azureWebPubSub.service.regenerateKey",
-                "title": "%azureWebPubSub.service.regenerateKey%",
-                "category": "Azure Web PubSub"
-            },
-            {
-                "command": "azureWebPubSub.service.copyEndpoint",
-                "title": "%azureWebPubSub.service.copyEndpoint%",
-                "category": "Azure Web PubSub"
-            },
-            {
-                "command": "azureWebPubSub.service.scaleUp",
-                "title": "%azureWebPubSub.service.scaleUp%",
-                "category": "Azure Web PubSub"
-            },
-            {
-                "command": "azureWebPubSub.service.scaleOut",
-                "title": "%azureWebPubSub.service.scaleOut%",
-                "category": "Azure Web PubSub"
             },
             {
                 "command": "azureWebPubSub.service.hubSetting.create",
@@ -145,7 +145,6 @@
                 "title": "%azureWebPubSub.service.hubSetting.eventHandler.create%",
                 "category": "Azure Web PubSub",
                 "icon": "$(add)"
->>>>>>> 97a1b73b
             }
         ],
         "menus": {
@@ -153,35 +152,35 @@
             "explorer/context": [],
             "view/item/context": [
                 {
-<<<<<<< HEAD
+                    "command": "azureWebPubSub.service.delete",                    
+                    "when": "view =~ /(azureResourceGroups|azureFocusView)/ && viewItem =~ /webPubSubServiceItem/i"
+                },
+                {
+                    "command": "azureWebPubSub.service.restart",                    
+                    "when": "view =~ /(azureResourceGroups|azureFocusView)/ && viewItem =~ /webPubSubServiceItem/i"
+                },
+                {
+                    "command": "azureWebPubSub.service.copyConnectionString",
+                    "when": "view =~ /(azureResourceGroups|azureFocusView)/ && viewItem =~ /webPubSubServiceItem/i"
+                },
+                {
+                    "command": "azureWebPubSub.service.regenerateKey",
+                    "when": "view =~ /(azureResourceGroups|azureFocusView)/ && viewItem =~ /webPubSubServiceItem/i"
+                },
+                {
+                    "command": "azureWebPubSub.service.copyEndpoint",
+                    "when": "view =~ /(azureResourceGroups|azureFocusView)/ && viewItem =~ /webPubSubServiceItem/i"
+                },
+                {
+                    "command": "azureWebPubSub.service.scaleOut",
+                    "when": "view =~ /(azureResourceGroups|azureFocusView)/ && viewItem =~ /webPubSubServiceItem/i"
+                },
+                {
+                    "command": "azureWebPubSub.service.scaleUp",
+                    "when": "view =~ /(azureResourceGroups|azureFocusView)/ && viewItem =~ /webPubSubServiceItem/i"
+                },
+                {
                     "command": "azureWebPubSub.service.viewMetrics",
-                    "when": "view =~ /(azureResourceGroups|azureFocusView)/ && viewItem =~ /webPubSubServiceItem/i"
-=======
-                    "command": "azureWebPubSub.service.delete",                    
-                    "when": "view =~ /(azureResourceGroups|azureFocusView)/ && viewItem =~ /webPubSubServiceItem/i"
-                },
-                {
-                    "command": "azureWebPubSub.service.restart",                    
-                    "when": "view =~ /(azureResourceGroups|azureFocusView)/ && viewItem =~ /webPubSubServiceItem/i"
-                },
-                {
-                    "command": "azureWebPubSub.service.copyConnectionString",
-                    "when": "view =~ /(azureResourceGroups|azureFocusView)/ && viewItem =~ /webPubSubServiceItem/i"
-                },
-                {
-                    "command": "azureWebPubSub.service.regenerateKey",
-                    "when": "view =~ /(azureResourceGroups|azureFocusView)/ && viewItem =~ /webPubSubServiceItem/i"
-                },
-                {
-                    "command": "azureWebPubSub.service.copyEndpoint",
-                    "when": "view =~ /(azureResourceGroups|azureFocusView)/ && viewItem =~ /webPubSubServiceItem/i"
-                },
-                {
-                    "command": "azureWebPubSub.service.scaleOut",
-                    "when": "view =~ /(azureResourceGroups|azureFocusView)/ && viewItem =~ /webPubSubServiceItem/i"
-                },
-                {
-                    "command": "azureWebPubSub.service.scaleUp",
                     "when": "view =~ /(azureResourceGroups|azureFocusView)/ && viewItem =~ /webPubSubServiceItem/i"
                 },
                 {
@@ -199,7 +198,6 @@
                 {
                     "command": "azureWebPubSub.service.hubSetting.eventHandler.create",
                     "when": "view =~ /(azureResourceGroups|azureFocusView)/ && viewItem =~ /webPubSubHubEventHandlersItem/i"
->>>>>>> 97a1b73b
                 }
             ]
         },
