--- conflicted
+++ resolved
@@ -120,7 +120,16 @@
                 "category": "Azure Web PubSub"
             },
             {
-<<<<<<< HEAD
+                "command": "azureWebPubSub.service.scaleUp",
+                "title": "%azureWebPubSub.service.scaleUp%",
+                "category": "Azure Web PubSub"
+            },
+            {
+                "command": "azureWebPubSub.service.scaleOut",
+                "title": "%azureWebPubSub.service.scaleOut%",
+                "category": "Azure Web PubSub"
+            },
+            {
                 "command": "azureWebPubSub.service.hubSetting.create",
                 "title": "%azureWebPubSub.service.hubSetting.create%",
                 "category": "Azure Web PubSub",
@@ -131,16 +140,6 @@
                 "title": "%azureWebPubSub.service.hubSetting.eventHandler.create%",
                 "category": "Azure Web PubSub",
                 "icon": "$(add)"
-=======
-                "command": "azureWebPubSub.service.scaleUp",
-                "title": "%azureWebPubSub.service.scaleUp%",
-                "category": "Azure Web PubSub"
-            },
-            {
-                "command": "azureWebPubSub.service.scaleOut",
-                "title": "%azureWebPubSub.service.scaleOut%",
-                "category": "Azure Web PubSub"
->>>>>>> d848dcec
             }
         ],
         "menus": {
@@ -168,7 +167,14 @@
                     "when": "view =~ /(azureResourceGroups|azureFocusView)/ && viewItem =~ /webPubSubServiceItem/i"
                 },
                 {
-<<<<<<< HEAD
+                    "command": "azureWebPubSub.service.scaleOut",
+                    "when": "view =~ /(azureResourceGroups|azureFocusView)/ && viewItem =~ /webPubSubServiceItem/i"
+                },
+                {
+                    "command": "azureWebPubSub.service.scaleUp",
+                    "when": "view =~ /(azureResourceGroups|azureFocusView)/ && viewItem =~ /webPubSubServiceItem/i"
+                },
+                {
                     "command": "azureWebPubSub.service.hubSetting.create",
                     "when": "view =~ /(azureResourceGroups|azureFocusView)/ && viewItem =~ /webPubSubServiceItem/i"
                 },
@@ -183,14 +189,6 @@
                 {
                     "command": "azureWebPubSub.service.hubSetting.eventHandler.create",
                     "when": "view =~ /(azureResourceGroups|azureFocusView)/ && viewItem =~ /webPubSubHubEventHandlersItem/i"
-=======
-                    "command": "azureWebPubSub.service.scaleOut",
-                    "when": "view =~ /(azureResourceGroups|azureFocusView)/ && viewItem =~ /webPubSubServiceItem/i"
-                },
-                {
-                    "command": "azureWebPubSub.service.scaleUp",
-                    "when": "view =~ /(azureResourceGroups|azureFocusView)/ && viewItem =~ /webPubSubServiceItem/i"
->>>>>>> d848dcec
                 }
             ]
         },
