import { type ExtensionContext } from "vscode";
import { window } from "vscode";
import * as nls from 'vscode-nls';
import * as fs from "fs";
import { WebPubSubManagementClient } from "@azure/arm-webpubsub";
import { type AzExtClientContext} from "@microsoft/vscode-azext-azureutils";
import { createAzureClient } from "@microsoft/vscode-azext-azureutils";
import { type IActionContext} from "@microsoft/vscode-azext-utils";
import { type ExecuteActivityContext} from "@microsoft/vscode-azext-utils";
import { createSubscriptionContext } from "@microsoft/vscode-azext-utils";
import { type AzureSubscription } from "@microsoft/vscode-azureresources-api";
import { type AzureResourcesExtensionApiWithActivity } from "@microsoft/vscode-azext-utils/activity";
import { ext } from "./extensionVariables";

export const localize: nls.LocalizeFunc = nls.loadMessageBundle();

export async function createAzureApiClient(context: AzExtClientContext): Promise<WebPubSubManagementClient> {
    return createAzureClient(context, WebPubSubManagementClient);
}

export async function createWebPubSubAPIClient(context: IActionContext, subscription: AzureSubscription): Promise<WebPubSubManagementClient> {
    return createAzureApiClient([context, createSubscriptionContext(subscription)]);
}

export async function createActivityContext(): Promise<ExecuteActivityContext> {
    return {
        registerActivity: async (activity) => (ext.rgApiV2 as AzureResourcesExtensionApiWithActivity).activity.registerActivity(activity),
    };
}

export function showError(commandName: string, error: Error): void {
    void window.showErrorMessage(`Command "${commandName}" fails. ${error.message}`);
}

<<<<<<< HEAD
export function createEndpointFromHostName(hostName: string, protocol: "http" | "https" = "https"): string {
    return `${protocol}://${hostName}`;
}

export function getHealthApiUrl(endpoint: string): string {
    return `${endpoint}/api/health`;
=======
export function createEndpointFromHostName(hostName: string): string {
    return `https://${hostName}`;
}

export function isUrlValid(url: string): boolean {
    try {
        new URL(url);
        return true;
    } catch (_err) {
        return false;
    }
}

export async function loadPackageInfo(context: ExtensionContext) {
    const raw = await fs.promises.readFile(context.asAbsolutePath("./package.json"), { encoding: 'utf-8' });
    // eslint-disable-next-line @typescript-eslint/no-unsafe-assignment
    const { publisher, name, version, aiKey } = JSON.parse(raw);
    return {
        publisher: publisher as string,
        name: name as string,
        version: version as string,
        applicationInsightKey: aiKey as string,
        extensionId: `${publisher}.${name}`
    };
>>>>>>> f56ae9a5
}<|MERGE_RESOLUTION|>--- conflicted
+++ resolved
@@ -32,14 +32,10 @@
     void window.showErrorMessage(`Command "${commandName}" fails. ${error.message}`);
 }
 
-<<<<<<< HEAD
-export function createEndpointFromHostName(hostName: string, protocol: "http" | "https" = "https"): string {
-    return `${protocol}://${hostName}`;
+export function getHealthApiUrl(endpoint: string): string {
+    return `${endpoint}/api/health`;
 }
 
-export function getHealthApiUrl(endpoint: string): string {
-    return `${endpoint}/api/health`;
-=======
 export function createEndpointFromHostName(hostName: string): string {
     return `https://${hostName}`;
 }
@@ -64,5 +60,4 @@
         applicationInsightKey: aiKey as string,
         extensionId: `${publisher}.${name}`
     };
->>>>>>> f56ae9a5
 }