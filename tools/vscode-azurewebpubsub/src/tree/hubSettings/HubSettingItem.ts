/*---------------------------------------------------------------------------------------------
*  Copyright (c) Microsoft Corporation. All rights reserved.
*  Licensed under the MIT License. See License.txt in the project root for license information.
*--------------------------------------------------------------------------------------------*/

import { type IActionContext, type TreeElementBase} from "@microsoft/vscode-azext-utils";
import { createContextValue, nonNullValueAndProp } from "@microsoft/vscode-azext-utils";
import { type AzureResourceModel, type AzureSubscription, type ViewPropertiesModel } from '@microsoft/vscode-azureresources-api';
import * as vscode from 'vscode';
import { createWebPubSubAPIClient, localize } from '../../utils';
import { type ServiceItem } from "../service/ServiceItem";
import { EventHandlersItem } from "./EventHandlers/EventHandlersItem";
import { EventListenersItem } from "./EventListeners/EventListenersItem";
import { type HubSettingModel} from "./HubSettingModel";
import { createHubModel } from "./HubSettingModel";
import { AnonymousPolicyItem } from "./AnonymousPolicyItem";

export class HubSettingItem implements AzureResourceModel {
    static readonly contextValue: string = 'webPubSubHubSettingItem';
    static readonly contextValueRegExp: RegExp = new RegExp(HubSettingItem.contextValue);

    constructor(public readonly service: ServiceItem, public readonly hub: HubSettingModel) { }

    private get contextValue(): string {
        return createContextValue([
            HubSettingItem.contextValue,
            nonNullValueAndProp(this.hub, 'hubName')
        ]);
    }

    async getChildren(): Promise<TreeElementBase[]> {
<<<<<<< HEAD
=======
        const isAllowAnnoy: boolean = this.hub.properties.anonymousConnectPolicy === "allow";
        const element = createGenericElement({
            label: localize('annoymousConnectPolicy', "{0} Annoymous Clients", isAllowAnnoy ? "Allow" : "Deny"),
            contextValue: "hubAllowAnnoymousClients",
            // Icon "workspace-unknown" cannot be shown normally for unkown reason though it's listed in https://code.visualstudio.com/api/references/icons-in-labels
            iconPath: new vscode.ThemeIcon(isAllowAnnoy ? "workspace-untrusted" : "workspace-trusted"),
        })
>>>>>>> afee3d98
        return [
            new AnonymousPolicyItem(this),
            new EventHandlersItem(this.hub.properties.eventHandlers ?? [], this),
            new EventListenersItem(this.hub.properties.eventListeners ?? [])
        ];
    }

    getTreeItem(): vscode.TreeItem {
        return {
            id: this.hub.id,
            label: localize("hubWithName", "Hub {0}", this.hub.hubName),
            iconPath: new vscode.ThemeIcon("inbox"),
            contextValue: this.contextValue,
            collapsibleState: vscode.TreeItemCollapsibleState.Collapsed
        };
    }

    static async get(context: IActionContext, subscription: AzureSubscription, resourceGroup: string, resourceName: string, webPubSubHubName: string): Promise<HubSettingModel> {
        const client = await createWebPubSubAPIClient(context, subscription);
        return createHubModel(await client.webPubSubHubs.get(webPubSubHubName, resourceGroup, resourceName));
    }

    viewProperties: ViewPropertiesModel = {
        data: this.hub,
        label: `${this.hub.hubName}`,
    };
}<|MERGE_RESOLUTION|>--- conflicted
+++ resolved
@@ -29,8 +29,6 @@
     }
 
     async getChildren(): Promise<TreeElementBase[]> {
-<<<<<<< HEAD
-=======
         const isAllowAnnoy: boolean = this.hub.properties.anonymousConnectPolicy === "allow";
         const element = createGenericElement({
             label: localize('annoymousConnectPolicy', "{0} Annoymous Clients", isAllowAnnoy ? "Allow" : "Deny"),
@@ -38,7 +36,6 @@
             // Icon "workspace-unknown" cannot be shown normally for unkown reason though it's listed in https://code.visualstudio.com/api/references/icons-in-labels
             iconPath: new vscode.ThemeIcon(isAllowAnnoy ? "workspace-untrusted" : "workspace-trusted"),
         })
->>>>>>> afee3d98
         return [
             new AnonymousPolicyItem(this),
             new EventHandlersItem(this.hub.properties.eventHandlers ?? [], this),
