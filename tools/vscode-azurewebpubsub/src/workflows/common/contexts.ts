--- conflicted
+++ resolved
@@ -3,11 +3,8 @@
 *  Licensed under the MIT License. See License.txt in the project root for license information.
 *--------------------------------------------------------------------------------------------*/
 
-<<<<<<< HEAD
 import { type WebPubSubHubProperties} from "@azure/arm-webpubsub";
-=======
 import { type WebPubSubResource } from "@azure/arm-webpubsub";
->>>>>>> 14b0558d
 import { type KeyType } from "@azure/arm-webpubsub";
 import { type EventListener } from "@azure/arm-webpubsub";
 import { type EventHandler } from "@azure/arm-webpubsub";
@@ -35,11 +32,10 @@
     keyType?: KeyType;
 }
 
-<<<<<<< HEAD
 export interface ICreateOrUpdateHubSettingContext extends IPickHubSettingContext {
     hubProperties?: WebPubSubHubProperties;
-=======
+}
+
 export interface IUpdateServiceContext extends IPickServiceContext {
     resource: WebPubSubResource;
->>>>>>> 14b0558d
 }