--- conflicted
+++ resolved
@@ -49,7 +49,16 @@
 };
 
 export const pricingLink = "https://azure.microsoft.com/pricing/details/web-pubsub/";
-<<<<<<< HEAD
+
+export enum KnownSystemEvents { "connect" = "connect", "connected" = "connected", "disconnected" = "disconnected", }
+export enum KnownUserEvents { "None" = "None", "All" = "All", "Specify" = "Specify" }
+export const eventHandlerSystemEvents = [KnownSystemEvents.connect, KnownSystemEvents.connected, KnownSystemEvents.disconnected];
+export const eventHandlerUserEvents = [KnownUserEvents.None, KnownUserEvents.All, KnownUserEvents.Specify];
+export const VALID_HUB_NAME_DESC = "The name is invalid.\n\
+The first character must be a letter.\n\
+The ther characters must be a letter, number, or one of {'_', ',', '.', '/', '\`'}\n\
+The value must be between 1 and 127 characters long."
+export const VALID_HUB_NAME_REGEX: RegExp = /^[A-Za-z][A-Za-z0-9_`,.[/\]]{0,127}$/;
 
 export const METRIC_AGGREGATION_TYPE_TO_TYPE_ID: { [key: string]: number } = {
     [KnownAggregationTypeEnum.Total]: 1,
@@ -61,15 +70,4 @@
 
 export const MINUTE_MILLISECONDS = 60 * 1000;
 export const HOUR_MILLISECONDS = 60 * MINUTE_MILLISECONDS;
-export const DAY_MILLISECONDS = 24 * HOUR_MILLISECONDS;
-=======
-export enum KnownSystemEvents { "connect" = "connect", "connected" = "connected", "disconnected" = "disconnected", }
-export enum KnownUserEvents { "None" = "None", "All" = "All", "Specify" = "Specify" }
-export const eventHandlerSystemEvents = [KnownSystemEvents.connect, KnownSystemEvents.connected, KnownSystemEvents.disconnected];
-export const eventHandlerUserEvents = [KnownUserEvents.None, KnownUserEvents.All, KnownUserEvents.Specify];
-export const VALID_HUB_NAME_DESC = "The name is invalid.\n\
-The first character must be a letter.\n\
-The ther characters must be a letter, number, or one of {'_', ',', '.', '/', '\`'}\n\
-The value must be between 1 and 127 characters long."
-export const VALID_HUB_NAME_REGEX: RegExp = /^[A-Za-z][A-Za-z0-9_`,.[/\]]{0,127}$/;
->>>>>>> 97a1b73b
+export const DAY_MILLISECONDS = 24 * HOUR_MILLISECONDS;