{
    "azureWebPubSub.description": "An Azure Web PubSub extension for Visual Studio Code.",
    "azureWebPubSub.service.createInPortal": "Create Web PubSub Service in Portal",
    "azureWebPubSub.service.createInPortal.detail": "A fully managed service that supports WebSockets for real-time application development.",
    "azureWebPubSub.service.createClassical": "Create Web PubSub Service",
    "azureWebPubSub.service.createClassical.detail": "A fully managed service that supports WebSockets for real-time application development.",
    "azureWebPubSub.service.createSocketIO": "Create Web PubSub Service For Socket.IO",
    "azureWebPubSub.service.createSocketIO.detail": "Web PubSub for Socket.IO supports Socket.IO protocol, client and server SDKs.",
<<<<<<< HEAD
    "azureWebPubSub.service.copyEndpoint": "Copy Service Endpoint"
=======
    "azureWebPubSub.service.delete": "Delete Service",
    "azureWebPubSub.service.copyConnectionString": "Copy Connection String"
    
>>>>>>> 3cc4ab5b
}<|MERGE_RESOLUTION|>--- conflicted
+++ resolved
@@ -6,11 +6,7 @@
     "azureWebPubSub.service.createClassical.detail": "A fully managed service that supports WebSockets for real-time application development.",
     "azureWebPubSub.service.createSocketIO": "Create Web PubSub Service For Socket.IO",
     "azureWebPubSub.service.createSocketIO.detail": "Web PubSub for Socket.IO supports Socket.IO protocol, client and server SDKs.",
-<<<<<<< HEAD
+    "azureWebPubSub.service.delete": "Delete Service",
+    "azureWebPubSub.service.copyConnectionString": "Copy Connection String",
     "azureWebPubSub.service.copyEndpoint": "Copy Service Endpoint"
-=======
-    "azureWebPubSub.service.delete": "Delete Service",
-    "azureWebPubSub.service.copyConnectionString": "Copy Connection String"
-    
->>>>>>> 3cc4ab5b
 }