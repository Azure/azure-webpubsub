{
    "azureWebPubSub.description": "An Azure Web PubSub extension for Visual Studio Code.",
    "azureWebPubSub.service.createInPortal": "Create Web PubSub Service in Portal",
    "azureWebPubSub.service.createInPortal.detail": "A fully managed service that supports WebSockets for real-time application development.",
    "azureWebPubSub.service.createClassical": "Create Web PubSub Service",
    "azureWebPubSub.service.createClassical.detail": "A fully managed service that supports WebSockets for real-time application development.",
    "azureWebPubSub.service.createSocketIO": "Create Web PubSub Service For Socket.IO",
    "azureWebPubSub.service.createSocketIO.detail": "Web PubSub for Socket.IO supports Socket.IO protocol, client and server SDKs.",
<<<<<<< HEAD
    "azureWebPubSub.service.openLiveTraceTool": "Open Live Trace Tool"
=======
    "azureWebPubSub.service.delete": "Delete Service",
    "azureWebPubSub.service.restart": "Restart Service",
    "azureWebPubSub.service.copyConnectionString": "Copy Connection String",
    "azureWebPubSub.service.copyEndpoint": "Copy Service Endpoint"
>>>>>>> d3743655
}<|MERGE_RESOLUTION|>--- conflicted
+++ resolved
@@ -6,12 +6,9 @@
     "azureWebPubSub.service.createClassical.detail": "A fully managed service that supports WebSockets for real-time application development.",
     "azureWebPubSub.service.createSocketIO": "Create Web PubSub Service For Socket.IO",
     "azureWebPubSub.service.createSocketIO.detail": "Web PubSub for Socket.IO supports Socket.IO protocol, client and server SDKs.",
-<<<<<<< HEAD
-    "azureWebPubSub.service.openLiveTraceTool": "Open Live Trace Tool"
-=======
     "azureWebPubSub.service.delete": "Delete Service",
     "azureWebPubSub.service.restart": "Restart Service",
     "azureWebPubSub.service.copyConnectionString": "Copy Connection String",
-    "azureWebPubSub.service.copyEndpoint": "Copy Service Endpoint"
->>>>>>> d3743655
+    "azureWebPubSub.service.copyEndpoint": "Copy Service Endpoint",
+    "azureWebPubSub.service.openLiveTraceTool": "Open Live Trace Tool"
 }