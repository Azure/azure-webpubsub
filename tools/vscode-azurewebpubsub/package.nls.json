{
    "azureWebPubSub.description": "An Azure Web PubSub extension for Visual Studio Code.",
    "azureWebPubSub.service.createInPortal": "Create Web PubSub Service in Portal",
    "azureWebPubSub.service.createInPortal.detail": "A fully managed service that supports WebSockets for real-time application development.",
    "azureWebPubSub.service.createClassical": "Create Web PubSub Service",
    "azureWebPubSub.service.createClassical.detail": "A fully managed service that supports WebSockets for real-time application development.",
    "azureWebPubSub.service.createSocketIO": "Create Web PubSub Service For Socket.IO",
    "azureWebPubSub.service.createSocketIO.detail": "Web PubSub for Socket.IO supports Socket.IO protocol, client and server SDKs.",
<<<<<<< HEAD
    "azureWebPubSub.service.copyConnectionString": "Copy Connection String"
=======
    "azureWebPubSub.service.delete": "Delete Service"
>>>>>>> 2ce9a421
}<|MERGE_RESOLUTION|>--- conflicted
+++ resolved
@@ -6,9 +6,7 @@
     "azureWebPubSub.service.createClassical.detail": "A fully managed service that supports WebSockets for real-time application development.",
     "azureWebPubSub.service.createSocketIO": "Create Web PubSub Service For Socket.IO",
     "azureWebPubSub.service.createSocketIO.detail": "Web PubSub for Socket.IO supports Socket.IO protocol, client and server SDKs.",
-<<<<<<< HEAD
+    "azureWebPubSub.service.delete": "Delete Service",
     "azureWebPubSub.service.copyConnectionString": "Copy Connection String"
-=======
-    "azureWebPubSub.service.delete": "Delete Service"
->>>>>>> 2ce9a421
+    
 }