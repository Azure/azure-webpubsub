--- conflicted
+++ resolved
@@ -10,13 +10,10 @@
     "azureWebPubSub.service.restart": "Restart Service",
     "azureWebPubSub.service.copyConnectionString": "Copy Connection String",
     "azureWebPubSub.service.copyEndpoint": "Copy Service Endpoint",
-<<<<<<< HEAD
-    "azureWebPubSub.service.openLiveTraceTool": "View Live Trace"
-=======
+    "azureWebPubSub.service.openLiveTraceTool": "View Live Trace",
     "azureWebPubSub.service.regenerateKey": "Regenerate key",
     "azureWebPubSub.service.scaleUp": "Scale Up",
     "azureWebPubSub.service.scaleOut": "Scale Out",
     "azureWebPubSub.service.hubSetting.create": "Create Hub Setting",
     "azureWebPubSub.service.hubSetting.eventHandler.create": "Create Event Handler"
->>>>>>> bd6d4234
 }