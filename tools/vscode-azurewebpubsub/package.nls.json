--- conflicted
+++ resolved
@@ -6,9 +6,6 @@
     "azureWebPubSub.service.createClassical.detail": "A fully managed service that supports WebSockets for real-time application development.",
     "azureWebPubSub.service.createSocketIO": "Create Web PubSub Service For Socket.IO",
     "azureWebPubSub.service.createSocketIO.detail": "Web PubSub for Socket.IO supports Socket.IO protocol, client and server SDKs.",
-<<<<<<< HEAD
-    "azureWebPubSub.service.viewMetrics": "View Metrics"
-=======
     "azureWebPubSub.service.delete": "Delete Service",
     "azureWebPubSub.service.restart": "Restart Service",
     "azureWebPubSub.service.copyConnectionString": "Copy Connection String",
@@ -16,7 +13,7 @@
     "azureWebPubSub.service.regenerateKey": "Regenerate key",
     "azureWebPubSub.service.scaleUp": "Scale Up",
     "azureWebPubSub.service.scaleOut": "Scale Out",
+    "azureWebPubSub.service.viewMetrics": "View Metrics",
     "azureWebPubSub.service.hubSetting.create": "Create Hub Setting",
     "azureWebPubSub.service.hubSetting.eventHandler.create": "Create Event Handler"
->>>>>>> 97a1b73b
 }