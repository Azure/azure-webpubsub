--- conflicted
+++ resolved
@@ -9,10 +9,7 @@
     detailURL: 'demos/chat',
     thumbnailURL: 'img/thumbnails/chat_abstract.jpeg',
     githubRepo: 'https://github.com/Azure/azure-webpubsub/tree/main/samples/javascript/chatapp',
-<<<<<<< HEAD
-=======
     buttonAriaLabel: 'view demo of simple chat app',
->>>>>>> bf4edfd9
     deployLink:
       'https://portal.azure.com/#create/Microsoft.Template/uri/https%3A%2F%2Flivedemopackages.blob.core.windows.net%2Ftemplate%2Fchatapp-containerapp-deploy.json',
   },
@@ -26,10 +23,7 @@
     detailURL: 'demos/whiteboard',
     thumbnailURL: 'img/thumbnails/whiteboard.jpeg',
     githubRepo: 'https://github.com/Azure/azure-webpubsub/tree/main/samples/javascript/whiteboard',
-<<<<<<< HEAD
-=======
     buttonAriaLabel: 'view demo of collaborative whiteboard',
->>>>>>> bf4edfd9
     deployLink:
       'https://portal.azure.com/#create/Microsoft.Template/uri/https%3A%2F%2Flivedemopackages.blob.core.windows.net%2Ftemplate%2Fwhiteboard-containerapp-deploy.json',
   },
@@ -55,10 +49,7 @@
     detailURL: 'demos/code-streaming',
     thumbnailURL: 'img/thumbnails/code.png',
     githubRepo: 'https://github.com/Azure/azure-webpubsub/tree/main/samples/javascript/codestream',
-<<<<<<< HEAD
-=======
     buttonAriaLabel: 'view demo of code stream',
->>>>>>> bf4edfd9
     deployLink:
       'https://portal.azure.com/#create/Microsoft.Template/uri/https%3A%2F%2Flivedemopackages.blob.core.windows.net%2Ftemplate%2Fcodestream-containerapp-deploy.json',
   },
