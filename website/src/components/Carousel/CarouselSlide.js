--- conflicted
+++ resolved
@@ -6,13 +6,8 @@
       <section className="absolute top-2 left-5 md:top-44 lg:top-56 xl:top-80">
         <h1 className="max-w-[90%] py-7 text-3xl font-bold text-gray-50 drop-shadow-md md:ml-10 md:max-w-[70%] md:text-5xl lg:ml-14 lg:max-w-[60%] xl:text-6xl">
           {title}
-<<<<<<< HEAD
-        </h2>
-        <p className="max-w-[90%] text-gray-200 md:ml-10 md:max-w-[70%] lg:ml-14">{description}</p>
-=======
         </h1>
         <p className="hidden max-w-3xl text-gray-200 md:ml-10 md:block md:max-w-[70%] lg:ml-14">{description}</p>
->>>>>>> bf4edfd9
       </section>
       <img src={imageSrc} className="h-[340px] w-full object-cover md:h-[600px] xl:h-[750px]" aria-label={description} alt={description} />
     </div>
