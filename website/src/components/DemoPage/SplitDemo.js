import React, { useState, useEffect } from 'react'

import SourceCode from '@site/src/components/Common/SourceCode'
import ButtonLink from '@site/src/components/Common/ButtonLink'
import GitHub from '@site/static/logos/github_logo.svg'

function SplitDemo({ alert, leftSrc, rightSrc, description, languages, githubURL }) {
  return (
<<<<<<< HEAD
    <div className="pattern-dots-sm mb-10 relative">
      <div className="flex flex-col items-center gap-6 py-4 drop-shadow-xl xl:flex-row">
        <iframe src={leftSrc} title={description} className="h-[400px] w-[95%] xl:h-[600px]"></iframe>
        <iframe src={rightSrc} title={description} className="h-[400px] w-[95%] xl:h-[600px]"></iframe>
=======
    <div className="pattern-dots-sm mb-10">
      {alert && <p className="bg-red-100 py-2 text-center font-bold text-red-900 ">{alert}</p>}
      <div className={`flex flex-col items-center ${leftSrc && rightSrc ? 'gap-6' : 'w-full'} py-4 drop-shadow-xl xl:flex-row`}>
        {leftSrc && <iframe src={leftSrc} title={description} className="h-[400px] w-[95%] xl:h-[600px]"></iframe>}
        {rightSrc && <iframe src={rightSrc} title={description} className="h-[400px] w-[95%] xl:h-[600px]"></iframe>}
>>>>>>> 813f3548
      </div>
      <div className="flex flex-col xl:flex-row xl:items-center xl:justify-around mt-8">
        <ButtonLink text="View source" to={githubURL}>
          <GitHub className="lightIcon" />

        </ButtonLink>
        <div className="w-[90%] xl:w-2/3">
          <SourceCode languages={languages} />
        </div>
      </div>
    </div>
  )
}

export default SplitDemo<|MERGE_RESOLUTION|>--- conflicted
+++ resolved
@@ -6,18 +6,11 @@
 
 function SplitDemo({ alert, leftSrc, rightSrc, description, languages, githubURL }) {
   return (
-<<<<<<< HEAD
     <div className="pattern-dots-sm mb-10 relative">
-      <div className="flex flex-col items-center gap-6 py-4 drop-shadow-xl xl:flex-row">
-        <iframe src={leftSrc} title={description} className="h-[400px] w-[95%] xl:h-[600px]"></iframe>
-        <iframe src={rightSrc} title={description} className="h-[400px] w-[95%] xl:h-[600px]"></iframe>
-=======
-    <div className="pattern-dots-sm mb-10">
       {alert && <p className="bg-red-100 py-2 text-center font-bold text-red-900 ">{alert}</p>}
       <div className={`flex flex-col items-center ${leftSrc && rightSrc ? 'gap-6' : 'w-full'} py-4 drop-shadow-xl xl:flex-row`}>
         {leftSrc && <iframe src={leftSrc} title={description} className="h-[400px] w-[95%] xl:h-[600px]"></iframe>}
         {rightSrc && <iframe src={rightSrc} title={description} className="h-[400px] w-[95%] xl:h-[600px]"></iframe>}
->>>>>>> 813f3548
       </div>
       <div className="flex flex-col xl:flex-row xl:items-center xl:justify-around mt-8">
         <ButtonLink text="View source" to={githubURL}>
