import React, { useState, useEffect } from 'react'

import SourceCode from '@site/src/components/Common/SourceCode'
import ButtonLink from '@site/src/components/Common/ButtonLink'
import GitHub from '@site/static/logos/github_logo.svg'

function SplitDemo({ alert, leftSrc, rightSrc, description, languages, githubURL }) {
  return (
<<<<<<< HEAD
    <div className="pattern-dots-sm mb-10">
=======
    <div className="pattern-dots-sm mb-10 relative">
>>>>>>> bf4edfd9
      {alert && <p className="bg-red-100 py-2 text-center font-bold text-red-900 ">{alert}</p>}
      <div className={`flex flex-col items-center ${leftSrc && rightSrc ? 'gap-6' : 'w-full'} py-4 drop-shadow-xl xl:flex-row`}>
        {leftSrc && <iframe src={leftSrc} title={description} className="h-[400px] w-[95%] xl:h-[600px]"></iframe>}
        {rightSrc && <iframe src={rightSrc} title={description} className="h-[400px] w-[95%] xl:h-[600px]"></iframe>}
      </div>
      <div className="flex flex-col xl:flex-row xl:items-center xl:justify-around mt-8">
        <ButtonLink text="View source" to={githubURL}>
          <GitHub className="lightIcon" />

        </ButtonLink>
        <div className="w-[90%] xl:w-2/3">
          <SourceCode languages={languages} />
        </div>
      </div>
    </div>
  )
}

export default SplitDemo<|MERGE_RESOLUTION|>--- conflicted
+++ resolved
@@ -6,11 +6,7 @@
 
 function SplitDemo({ alert, leftSrc, rightSrc, description, languages, githubURL }) {
   return (
-<<<<<<< HEAD
-    <div className="pattern-dots-sm mb-10">
-=======
     <div className="pattern-dots-sm mb-10 relative">
->>>>>>> bf4edfd9
       {alert && <p className="bg-red-100 py-2 text-center font-bold text-red-900 ">{alert}</p>}
       <div className={`flex flex-col items-center ${leftSrc && rightSrc ? 'gap-6' : 'w-full'} py-4 drop-shadow-xl xl:flex-row`}>
         {leftSrc && <iframe src={leftSrc} title={description} className="h-[400px] w-[95%] xl:h-[600px]"></iframe>}
