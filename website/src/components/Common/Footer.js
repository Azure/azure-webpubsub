--- conflicted
+++ resolved
@@ -1,25 +1,17 @@
 import React, { useState, useEffect } from 'react'
 
 function Footer() {
-<<<<<<< HEAD
   const [visible, setVisible] = useState(false)
   // This state is used to determine if the "Manage cookies" link should be displayed
   // TODO: Uncomment to toggle management when first-party tracking is implemented and use cookies.
   // useEffect(() => {
   //   setVisible(window.siteConsent.isConsentRequired)
   // })
-=======
-  const [visible, setVisible] = useState(true)
-  useEffect(() => {
-    setVisible(window.siteConsent && window.siteConsent.isConsentRequired)
-  })
->>>>>>> ee0fec7d
 
   return (
     <footer className="flex justify-center bg-gray-100  py-2 text-xs tracking-wider text-gray-600">
       <ul className="flex gap-3">
         <li>
-<<<<<<< HEAD
           <h6><a href="https://go.microsoft.com/fwlink/?LinkId=521839"><u>Privacy</u></a></h6>
         </li>
         <li>
@@ -27,15 +19,6 @@
         </li>
         <li>
           <h6><a href="https://go.microsoft.com/fwlink/?linkid=2196228"><u>Trademarks</u></a></h6>
-=======
-          <a href="https://privacy.microsoft.com/en-us/privacystatement"><u>Privacy</u></a>
-        </li>
-        <li>
-          <a href="https://www.microsoft.com/en-us/legal/terms-of-use"><u>Terms of Use</u></a>
-        </li>
-        <li>
-          <a href="https://www.microsoft.com/en-us/legal/intellectualproperty/trademarks"><u>Trademarks</u></a>
->>>>>>> ee0fec7d
         </li>
         {visible && (
           <li
