--- conflicted
+++ resolved
@@ -10,13 +10,10 @@
 import { WebPubSubServiceCaller } from "awps-tunnel-proxies";
 import { Mutex, MutexInterface } from "async-mutex";
 import base64url from "base64url";
-<<<<<<< HEAD
 import { WebPubSubServiceClient } from "@azure/web-pubsub";
 import { getInvokeOperationSpec } from "./azure-api/operation-spec";
 import * as coreClient from "@azure/core-client";
 import { TextDecoder } from "util";
-=======
->>>>>>> daecd568
 
 const debug = debugModule("wps-sio-ext:SIO:Adapter");
 
