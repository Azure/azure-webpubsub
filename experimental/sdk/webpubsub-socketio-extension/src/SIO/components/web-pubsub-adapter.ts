// Copyright (c) Microsoft Corporation.
// Licensed under the MIT license.

import { debugModule, toOptionsString, toString } from "../../common/utils";
import { getSingleEioEncodedPayload } from "./encoder";
import { Packet as SioPacket, PacketType as SioPacketType, Decoder as SioDecoder } from "socket.io-parser";
import * as EioParser from "engine.io-parser";
import { Namespace, Server as SioServer } from "socket.io";
import { Adapter as NativeInMemoryAdapter, BroadcastOptions, Room, SocketId } from "socket.io-adapter";
import { InprocessServerProxy, WebPubSubServiceCaller } from "awps-tunnel-proxies";
import { Mutex, MutexInterface } from "async-mutex";
import base64url from "base64url";
<<<<<<< HEAD
import { getInvokeOperationSpec } from "./azure-api/operation-spec";
import * as coreClient from "@azure/core-client";
import { TextDecoder } from "util";
=======
import { WebPubSubServiceClient } from "@azure/web-pubsub";
>>>>>>> 95ff4a3c

const debug = debugModule("wps-sio-ext:SIO:Adapter");

const GROUP_DELIMITER = "~";
const NotSupportedError = new Error("Not Supported.");

/**
 * Socket.IO Server uses method `io.Adapter(AdapterClass))` to set the adapter. `AdatperClass` is not an instansized object, but a class.
 * The actual adapter is instansized inside server logic.
 * Thus its constructor parameters of the adapter class is out of our control.
 * So a proxy class is necessary to wrap the adapter class for customimzed constructor parameters.
 * How to use:
 *  1. Instansize a `WebPubSubAdapterProxy` object: `const webPubSubAdapterProxy = new WebPubSubAdapterProxy(extraOptions);`
 *  2. Set the adapter: `io.adapter(WebPubSubAdapterProxy);`, thus additional options are controllable.
 */
export class WebPubSubAdapterProxy {
  public serivce: WebPubSubServiceClient;
  public sioServer: SioServer;

<<<<<<< HEAD
  constructor(serviceClient: WebPubSubServiceCaller) {
=======
  constructor(serviceClient: WebPubSubServiceClient) {
>>>>>>> 95ff4a3c
    this.serivce = serviceClient;

    const proxyHandler = {
      construct: (target, args) => new target(...args, serviceClient),
    };
    return new Proxy(WebPubSubAdapterInternal, proxyHandler);
  }
}

export class WebPubSubAdapterInternal extends NativeInMemoryAdapter {
  public service: WebPubSubServiceClient;
  private _roomOperationLock: Map<SocketId, Mutex> = new Map();
  private _sioDecoder: SioDecoder;

  /**
   * Azure Web PubSub Socket.IO Adapter constructor.
   *
   * @param nsp - Namespace
   * @param extraArgForWpsAdapter - extra argument for WebPubSubAdapter
   */
<<<<<<< HEAD
  constructor(readonly nsp: Namespace, serviceClient: WebPubSubServiceCaller) {
    debug(`constructor nsp.name = ${nsp.name}, serviceClient = ${serviceClient}`);
    super(nsp);
    this.service = serviceClient;
    this._sioDecoder = new SioDecoder();
=======
  constructor(readonly nsp: Namespace, serviceClient: WebPubSubServiceClient) {
    debug(`constructor nsp.name = ${nsp.name}, serviceClient = ${serviceClient}`);
    super(nsp);
    this.service = serviceClient;
>>>>>>> 95ff4a3c
  }

  /**
   * Broadcasts a packet.
   *
   * @param packet - the packet object
   * @param opts - the options
   */
  public override async broadcast(packet: SioPacket, opts: BroadcastOptions): Promise<void> {
    debug(`broadcast, start, packet = ${JSON.stringify(packet)},\
opts = ${toOptionsString(opts)}, namespace = "${this.nsp.name}"`);
    try {
      packet.nsp = this.nsp.name;

      const encodedPayload = await getSingleEioEncodedPayload(packet);

      const oDataFilter = this._buildODataFilter(opts.rooms, opts.except);
      const sendOptions = { filter: oDataFilter, contentType: "text/plain" };
      debug(`broadcast, encodedPayload = "${encodedPayload}", sendOptions = "${JSON.stringify(sendOptions)}"`);

      await this.service.sendToAll(encodedPayload, sendOptions as HubSendTextToAllOptions);
      debug(`broadcast, finish`);
    } catch (e) {
      debug(`broadcast, error, packet = ${JSON.stringify(packet)},\
opts = ${toOptionsString(opts)}, namespace = "${this.nsp.name}"`);
    }
  }

  /**
   * Makes the matching socket instances join the specified rooms
   *
   * @param opts - the filters to apply
   * @param rooms - the rooms to join
   */
  public async addSockets(opts: BroadcastOptions, rooms: Room[]): Promise<void> {
    debug(`addSockets, start, rooms = ${toString(rooms)}, opts = ${toOptionsString(opts)}`);
    const localSockets = await super.fetchSockets(opts);
    try {
      const oDataFilter = this._buildODataFilter(opts.rooms, opts.except);
      const groupNames = Array.from(rooms).map((room) => this._getGroupName(this.nsp.name, room));
      await this.service.addConnectionsToGroups(groupNames, oDataFilter);
      debug(`addSockets, call API addConnectionsToGroups, finish, \
rooms = ${toString(rooms)}, opts = ${toOptionsString(opts)}`);
      super.addSockets(opts, rooms);
    } catch (e) {
      debug(`addSockets, error, rooms = ${toString(rooms)}, opts = ${toOptionsString(opts)}, \
error.message = ${e.message}`);
    }
  }

  /**
   * Adds a socket to a list of room.
   *
   * @param id - the socket id
   * @param rooms - a set of rooms
   */
  public async addAll(id: SocketId, rooms: Set<Room>): Promise<void> {
    debug(`addAll, start, id = ${id}, rooms = ${toString(rooms)}}`);
    const release = await this._getLock(id);
    try {
      const eioSid = this._getEioSid(id);
      const connectionFilter = `connectionId eq '${eioSid}'`;
      const groupNames = Array.from(rooms).map((room) => this._getGroupName(this.nsp.name, room));

      debug(`addAll, connectionFilter = "${connectionFilter}", groupNames = "${toString(groupNames)}"`);
      await this.service.addConnectionsToGroups(groupNames, connectionFilter);

      debug(`addAll, call API AddConnectionsToGroups, finish, \
groupNames = ${toString(rooms)}, connectionId(eioSid) = ${this._getEioSid(id)}`);
      super.addAll(id, rooms);
    } catch (e) {
      debug(`addAll, error, SocketId = ${id}, rooms = ${toString(rooms)}, error.message = ${e.message}`);
    } finally {
      release();
    }
    debug(`addAll, finish, SocketId = ${id}, rooms = ${toString(rooms)}, id.rooms = ${toString(this.sids.get(id))}`);
  }

  /**
   * Removes a socket from a room.
   *
   * @param id - the socket id
   * @param room - the room name
   */
  public async del(id: SocketId, room: Room): Promise<void> {
    debug(`del, start, id = ${id}, room = ${room}`);
    const release = await this._getLock(id);
    try {
      const eioSid = this._getEioSid(id);
      const groupName = this._getGroupName(this.nsp.name, room);

      await this.service.group(groupName).removeConnection(eioSid);

      debug(
        `del, call API RemoveConnectionFromGroup, finish, groupName = ${groupName}, connectionId(eioSid) = ${eioSid}`
      );
      super.del(id, room);
    } catch (e) {
      debug(`del, error, SocketId = ${id}, room = ${room}, error.message = ${e.message}`);
    } finally {
      release();
    }
    debug(`del, finish, SocketId = ${id}, room = ${room}, id.rooms = ${toString(this.sids.get(id))}`);
  }

  /**
   * Removes a socket from all rooms it's joined.
   *
   * @param id - the socket id
   */
  public async delAll(id: SocketId): Promise<void> {
    debug(`delAll, start, id = ${id}`);
    const release = await this._getLock(id);
    debug(`delAll, lock acquired`);
    try {
      // send disconnect packet to socketio connection by leveraging private room whose name == sid
      const packet: SioPacket = { type: SioPacketType.DISCONNECT } as SioPacket;
      const opts: BroadcastOptions = { rooms: new Set([id]) } as BroadcastOptions;
      debug(`delAll, call adapter.broadcast`);

      await this.broadcast(packet, opts);

      super.delAll(id);
    } catch (e) {
      debug(`delAll, error, SocketId = ${id}, error.message = ${e.message}`);
    } finally {
      release();
    }
    debug(`delAll, finish, SocketId = ${id}, id.rooms = ${toString(this.sids.get(id))}`);
  }

  /**
   * Broadcasts a packet and expects multiple acknowledgements.
   *
   * @param packet - the packet object
   * @param opts - the options
   * @param clientCountCallback - the number of clients that received the packet
   * @param ack - the callback that will be called for each client response
   */
  public async broadcastWithAck(
    packet: SioPacket,
    opts: BroadcastOptions,
    clientCountCallback: (clientCount: number) => void,
    ack: (...args: unknown[]) => void
  ): Promise<void> {
    debug(`broadcastWithAck, start, packet = ${JSON.stringify(packet)},\
  opts = ${toOptionsString(opts)}, namespace = "${this.nsp.name}"`);

    const onResponse = (rawResponse: coreClient.FullOperationResponse, flatResponse: unknown, error?: unknown) => {
      let count = 0;
      let accumulatedData = "";
      const handleJsonLines = (lines: string[], onPacket: (SioPacket) => void) => {
        /**
         * Line 1: {xxx}
         * Line 2: {xxx}
         * ..
         * Line N: {xx   // maybe not complete
         */
        for (let i = 0; i < lines.length - 1; i++) {
          if (lines[i]) {
            const emitWithAckResponse = JSON.parse(lines[i]);
            // The payload is UTF-8 encoded EIO payload, we need to decode it and only ack the data
            const eioPackets = EioParser.decodePayload(emitWithAckResponse.Payload);
            this._sioDecoder.on("decoded", (packet: SioPacket) => onPacket(packet));
            eioPackets.forEach((element) => {
              this._sioDecoder.add(element.data);
            });
            this._sioDecoder.off("decoded");
          }
        }
      };

      const streamHandleResponse = (chunk: string) => {
        accumulatedData += chunk.toString();
        const lines = accumulatedData.split("\n");
        handleJsonLines(lines, (packet: SioPacket) => {
          ack(...packet.data);
          count++;
        });
        accumulatedData = lines[lines.length - 1];
      };

      if (error || rawResponse.status !== 200) {
        // Log and do nothing, let it timeout
        debug(
          `broadcastWithAck response status code = ${
            rawResponse["status"]
          }, error = ${error}, rawResponse = ${JSON.stringify(rawResponse)}`
        );
        return;
      }

      if (rawResponse.browserStreamBody) {
        // Browser stream
        const reader = rawResponse.browserStreamBody["getReader"]();
        const decoder = new TextDecoder("utf-8");
        reader.read().then(function processText({ done, value }) {
          if (done) {
            clientCountCallback(count);
            return;
          }
          const text = decoder.decode(value);
          streamHandleResponse(text);
        });
      } else {
        const stream = rawResponse["readableStreamBody"];
        stream.on("end", () => {
          clientCountCallback(count);
        });
        stream.on("data", (chunk) => {
          streamHandleResponse(chunk.toString());
        });
      }
    };

    try {
      const options: coreClient.OperationOptions = { onResponse: onResponse };
      packet.nsp = this.nsp.name;
      const encodedPayload = await getSingleEioEncodedPayload(packet);
      const oDataFilter = this._buildODataFilter(opts.rooms, opts.except);

      const operationArguments: coreClient.OperationArguments = {
        hub: this.service.hubName,
        contentType: "text/plain",
        message: encodedPayload,
        options: options,
        filter: oDataFilter,
      };

      await ((this.service as any).client as coreClient.ServiceClient).sendOperationRequest(
        operationArguments,
        getInvokeOperationSpec(this.service.endpoint)
      );
      debug(`broadcastWithAck, finish`);
    } catch (e) {
      debug(`broadcastWithAck, error, packet = ${JSON.stringify(packet)},\
opts = ${toOptionsString(opts)}, namespace = "${this.nsp.name}"`);
    }
  }

  /**
   * Gets a list of sockets by sid.
   *
   * @param rooms - the explicit set of rooms to check.
   */
  public sockets(rooms: Set<Room>): Promise<Set<SocketId>> {
    throw NotSupportedError;
  }

  /**
   * Gets the list of rooms a given socket has joined.
   *
   * @param id - the socket id
   */
  public socketRooms(id: SocketId): Set<Room> | undefined {
    debug(`socketRooms, start, id = ${id}`);
    // Follow the same handling logic as RedisAdapter. Though it's incorrect strictly for multiple server condition.
    const ret = super.socketRooms(id);
    debug(`socketRooms, finish, id = ${id} ${toString(ret)}`);
    return ret;
  }

  /**
   * Returns the matching socket instances
   *
   * @param opts - the filters to apply
   */
  public fetchSockets(opts: BroadcastOptions): Promise<unknown[]> {
    debug(`fetchSockets, start, opts = ${toOptionsString(opts)}`);
    if (opts.flags.local) {
      return super.fetchSockets(opts);
    } else {
      throw NotSupportedError;
    }
  }

  /**
   * Makes the matching socket instances leave the specified rooms
   *
   * @param opts - the filters to apply
   * @param rooms - the rooms to leave
   */
  public async delSockets(opts: BroadcastOptions, rooms: Room[]): Promise<void> {
    debug(`delSockets, start, rooms = ${toString(rooms)}, opts = ${toOptionsString(opts)}`);
    const localSockets = await super.fetchSockets(opts);
    try {
      const oDataFilter = this._buildODataFilter(opts.rooms, opts.except);
      const groupNames = Array.from(rooms).map((room) => this._getGroupName(this.nsp.name, room));
      await this.service.removeConnectionsFromGroups(groupNames, oDataFilter);
      debug(`delSockets, call API removeConnectionsFromGroups, finish, \
rooms = ${toString(rooms)}, opts = ${toOptionsString(opts)}`);
      super.delSockets(opts, rooms);
    } catch (e) {
      debug(`delSockets, error, rooms = ${toString(rooms)}, \
opts = ${toOptionsString(opts)}, error.message = ${e.message}`);
    }
  }

  /**
   * Send a packet to the other Socket.IO servers in the cluster
   * @param packet - an array of arguments, which may include an acknowledgement callback at the end
   */
  public override serverSideEmit(packet: unknown[]): void {
    throw NotSupportedError;
  }

  /**
   * Makes the matching socket instances disconnect
   *
   * @param opts - the filters to apply
   * @param close - whether to close the underlying connection
   */
  public async disconnectSockets(opts: BroadcastOptions, close: boolean): Promise<void> {
    debug(`disconnectSockets, start, opts = ${toOptionsString(opts)}, close = ${close}`);
    await this.broadcast(
      { type: SioPacketType.DISCONNECT, nsp: this.nsp.name, data: { close: close } } as SioPacket,
      opts
    );
    /**
     * Server should not call Socket.disconnect(close) for each socket as `super.disconnectSockets` does.
     * Server should wait for EIO CLOSE packet or SIO DISCONNECT packet sent from service.
     */
    debug(`disconnectSockets, finish, opts = ${toOptionsString(opts)}, close = ${close}`);
  }

  /**
   * Generates OData filter string for Web PubSub service from a set of rooms and a set of exceptions
   * @param rooms - a set of Rooms to include
   * @param except - a set of Rooms to exclude
   * @returns OData - filter string
   */
  private _buildODataFilter(rooms: Set<string>, excepts?: Set<string> | undefined): string {
    debug("_buildODataFilter");
    let allowFilter = "";
    let room_idx = 0,
      except_idx = 0;

    if (rooms.size === 0) rooms = new Set([""]);
    for (const room of rooms) {
      const groupName = this._getGroupName(this.nsp.name, room);
      allowFilter += `'${groupName}' in groups` + (room_idx === rooms.size - 1 ? "" : " or ");
      room_idx++;
    }

    let denyFilter = "";
    if (excepts) {
      for (const except of excepts) {
        const exceptGroupName = this._getGroupName(this.nsp.name, except);
        denyFilter += `not ('${exceptGroupName}' in groups)` + (except_idx === excepts.size - 1 ? "" : " and ");
        except_idx++;
      }
    }

    let result = "";
    if (allowFilter.length > 0) {
      result = allowFilter + (denyFilter.length > 0 ? " and " + denyFilter : "");
    } else result = denyFilter.length > 0 ? `${denyFilter}` : "";
    debug(`_buildODataFilter result = ${result}`);
    return result;
  }

  private _getEioSid(sioSid: string): string {
    debug(`Get EIO socket, id = "${sioSid}", nsp.sockets = ${toString(this.nsp.sockets.keys())}`);
    return this.nsp.sockets.get(sioSid).conn["id"];
  }

  /**
   * `namespace` and `room` are concpets from Socket.IO.
   * `group` is a concept from Azure Web PubSub.
   */
  private _getGroupName(namespace: string, room?: string): string {
    let ret = `0${GROUP_DELIMITER}${base64url(namespace)}${GROUP_DELIMITER}`;
    if (room && room.length > 0) {
      ret += base64url(room);
    }
    debug(`convert (ns="${namespace}", room="${room}") => groupName = "${ret}"`);
    return ret;
  }

  private async _getLock(id: SocketId): Promise<MutexInterface.Releaser> {
    debug(`_getLock, start, id = ${id}`);

    if (!this._roomOperationLock.has(id)) {
      this._roomOperationLock.set(id, new Mutex());
    }
    const lock = this._roomOperationLock.get(id);
    const release = await lock.acquire();

    debug(`_getLock, finish, id = ${id}`);
    return release;
  }
}<|MERGE_RESOLUTION|>--- conflicted
+++ resolved
@@ -10,13 +10,10 @@
 import { InprocessServerProxy, WebPubSubServiceCaller } from "awps-tunnel-proxies";
 import { Mutex, MutexInterface } from "async-mutex";
 import base64url from "base64url";
-<<<<<<< HEAD
+import { WebPubSubServiceClient } from "@azure/web-pubsub";
 import { getInvokeOperationSpec } from "./azure-api/operation-spec";
 import * as coreClient from "@azure/core-client";
 import { TextDecoder } from "util";
-=======
-import { WebPubSubServiceClient } from "@azure/web-pubsub";
->>>>>>> 95ff4a3c
 
 const debug = debugModule("wps-sio-ext:SIO:Adapter");
 
@@ -36,11 +33,7 @@
   public serivce: WebPubSubServiceClient;
   public sioServer: SioServer;
 
-<<<<<<< HEAD
-  constructor(serviceClient: WebPubSubServiceCaller) {
-=======
   constructor(serviceClient: WebPubSubServiceClient) {
->>>>>>> 95ff4a3c
     this.serivce = serviceClient;
 
     const proxyHandler = {
@@ -61,18 +54,11 @@
    * @param nsp - Namespace
    * @param extraArgForWpsAdapter - extra argument for WebPubSubAdapter
    */
-<<<<<<< HEAD
-  constructor(readonly nsp: Namespace, serviceClient: WebPubSubServiceCaller) {
+  constructor(readonly nsp: Namespace, serviceClient: WebPubSubServiceClient) {
     debug(`constructor nsp.name = ${nsp.name}, serviceClient = ${serviceClient}`);
     super(nsp);
     this.service = serviceClient;
     this._sioDecoder = new SioDecoder();
-=======
-  constructor(readonly nsp: Namespace, serviceClient: WebPubSubServiceClient) {
-    debug(`constructor nsp.name = ${nsp.name}, serviceClient = ${serviceClient}`);
-    super(nsp);
-    this.service = serviceClient;
->>>>>>> 95ff4a3c
   }
 
   /**
