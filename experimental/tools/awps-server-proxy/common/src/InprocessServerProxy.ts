import {
  TunnelConnection,
  TunnelOutgoingMessage,
  TunnelIncomingMessage,
  TunnelRequestHandler,
  HttpRequestLike,
  HttpResponseLike
} from "./tunnels/TunnelConnection";
import { Request, Response, RequestHandler } from "express-serve-static-core";
import * as http from "http";
import { Socket } from "net";
import { AbortSignalLike } from "@azure/abort-controller";
import { TokenCredential } from "@azure/core-auth";
import { createLogger } from "./logger";
import { parseConnectionString } from "./utils";

const logger = createLogger("InprocessServerProxy");
const apiVersion = "2023-07-01";
const httpMethodPost = "POST";
const httpMethodDelete = "DELETE";

export interface WebPubSubServiceCaller {
  sendToConnection: (connectionId: string, message: string, options?: { contentType: string } | undefined) => Promise<void>;
  sendToAll: (message: string, options?: { filter: string; contentType: string }) => Promise<void>;
  removeConnectionsFromGroups(groups: string[], filter: string): Promise<void>;
  addConnectionsToGroups(groups: string[], filter: string): Promise<void>;
  group(groupName: string): {
    removeConnection(connectionId: string): Promise<void>;
  };
  invoke(message: string, body: (data: Uint8Array|undefined, end: boolean) => void, options?: { filter: string; contentType: string }): Promise<void>;
}

export class InprocessServerProxy implements WebPubSubServiceCaller {
  private _tunnel: TunnelConnection;
  private _hub: string;
  private _encoder = new TextEncoder();

  static fromConnectionString(
    connectionString: string,
    hub: string,
    handler?: RequestHandler
  ): InprocessServerProxy {
    const { credential, endpoint } = parseConnectionString(connectionString);
    return new InprocessServerProxy(endpoint, credential, hub, handler);
  }
  constructor(
    endpoint: string,
    credential: TokenCredential,
    hub: string,
    handler?: RequestHandler
  ) {
    this._tunnel = new TunnelConnection(
      endpoint,
      credential,
      hub,
      this._getRequestHandler(handler)
    );
    this._hub = hub;
  }
<<<<<<< HEAD
  public sendToConnection(connectionId: string, message: string, options?: { contentType: string; } | undefined) : Promise<void>{
    // todo: form the http request and invoke _sendAsync
    throw new Error("Method not implemented.");
  }
  public sendToAll(message: string, options?: { filter: string; contentType: string; } | undefined) : Promise<void>{
    // todo: form the http request and invoke _sendAsync
    throw new Error("Method not implemented.");
=======

  public group(groupName: string): { removeConnection(connectionId: string): Promise<void>; } {
    return {
      removeConnection: (connectionId: string) => {
        return this._removeConnectionFromGroup(connectionId, groupName)
      }
    }
>>>>>>> 95ff4a3c
  }

  public async sendToConnection(connectionId: string, message: string, options?: { contentType: string; } | undefined) : Promise<void>{
    let request = {
      method: httpMethodPost,
      url: this._getUrl(`/api/hubs/${this._hub}/connections/${connectionId}/:send`),
      content: this._encoder.encode(message),
      contentType: "text/plain",
    } as HttpRequestLike
    let response = await this._tunnel.invokeAsync(request);
    if (response.statusCode !== 202) {
      throw new Error(`sendToConnection got unexpected status code ${response.statusCode}`);
    }
  }

  public async sendToAll(message: string, options?: { filter: string; contentType: string; } | undefined) : Promise<void>{
    let query = {};
    if (options?.filter) {
      query = {"filter": options.filter};
    }
    let request = {
      method: httpMethodPost,
      url: this._getUrl(`/api/hubs/${this._hub}/:send`, query),
      content: this._encoder.encode(message),
      contentType: "text/plain",
    } as HttpRequestLike
    let response = await this._tunnel.invokeAsync(request);
    if (response.statusCode !== 202) {
      throw new Error(`sendToAll got unexpected status code ${response.statusCode}`);
    }
  }

  public async removeConnectionsFromGroups(groups: string[], filter: string): Promise<void> {
    let body = {
      groups: groups,
      filter: filter,
    }
    let request = {
      method: httpMethodPost,
      url: this._getUrl(`/api/hubs/${this._hub}/:removeFromGroups`),
      content: this._encoder.encode(JSON.stringify(body)),
      contentType: "application/json",
    } as HttpRequestLike
    let response = await this._tunnel.invokeAsync(request);
    if (response.statusCode !== 200) {
      throw new Error(`removeConnectionsFromGroups got unexpected status code ${response.statusCode}`);
    }
  }

  public async addConnectionsToGroups(groups: string[], filter: string): Promise<void> {
    let body = {
      groups: groups,
      filter: filter,
    }
    let request = {
      method: httpMethodPost,
      url: this._getUrl(`/api/hubs/${this._hub}/:addToGroups`),
      content: this._encoder.encode(JSON.stringify(body)),
      contentType: "application/json",
    } as HttpRequestLike
    let response = await this._tunnel.invokeAsync(request);
    if (response.statusCode !== 200) {
      throw new Error(`addConnectionsToGroups got unexpected status code ${response.statusCode}`);
    }
  }

  private async _removeConnectionFromGroup(connectionId: string, groupName: string): Promise<void> {
    let request = {
      method: httpMethodDelete,
      url: this._getUrl(`/api/hubs/${this._hub}/groups/${groupName}/connections/${connectionId}`),
    } as HttpRequestLike
    let response = await this._tunnel.invokeAsync(request);
    if (response.statusCode !== 200) {
      throw new Error(`removeConnectionFromGroup got unexpected status code ${response.statusCode}`);
    }
  }

  public async invoke(message: string, body: (data: Uint8Array|undefined, end: boolean) => void, options?: { filter: string; contentType: string }): Promise<void> {
    let query = {};
    if (options?.filter) {
      query = {"filter": options.filter};
    }
    let request = {
      method: httpMethodPost,
      url: this._getUrl(`/api/hubs/${this._hub}/:invoke`, query),
      content: this._encoder.encode(message),
      contentType: "text/plain",
    } as HttpRequestLike
    let response = await this._tunnel.invokeAsync(request);
    if (response.statusCode !== 200) {
      throw new Error(`invoke got unexpected status code ${response.statusCode}`);
    }

    let readBody = async() => {
      for await (const chunk of response.body) {
        body(chunk, false);
      }
      body(undefined, true);
    }

    setTimeout(() => readBody(), 0);
  }

  private _sendAsync(httpRequest: HttpRequestLike) : Promise<HttpResponseLike> {
    return this._tunnel.invokeAsync(httpRequest);
  }

  public runAsync(abortSignal?: AbortSignalLike): Promise<void> {
    return this._tunnel.runAsync(abortSignal);
  }

  public stop(): void {
    this._tunnel.stop();
  }

  public use(handler: RequestHandler): void {
    this._tunnel.requestHandler = this._getRequestHandler(handler);
  }

  private _getRequestHandler(handler?: RequestHandler): TunnelRequestHandler | undefined {
    if (!handler) {
      return undefined;
    }
    return function (request, abortSignal) {
      const req = buildRequest(request) as Request;
      const res = new ContentInterpreteResponse(req);

      var url = new URL(request.Url);
      req.baseUrl = "";
      req.path = url.pathname;
      const responseReader = readResponse(res, abortSignal);
      handler(req, res as unknown as Response, (err?: any) => {
        // end the response
        err = "Not correctly handled. " + err ?? "";
        logger.error(err);
        res.statusCode = 500;
        res.end(err);
      });
      // make sure request content is set after request emit is registered in handler
      if (request.Content) {
        req.emit("data", request.Content);
      }
      req.emit("end");
      return responseReader;
    };
  }

  private _getUrl(path: string, query?: Record<string, string>|undefined): string {
    const baseUrl = "https://host";
    const url = new URL(baseUrl);
    url.pathname = path;
    url.searchParams.append("api-version", apiVersion);
    if (query) {
      for (const key in query) {
        url.searchParams.append(key, query[key]);
      }
    }
    return url.toString();
  }
}

function buildRequest(tunnelRequest: TunnelIncomingMessage): http.IncomingMessage {
  const req = new http.IncomingMessage(new Socket());

  if (tunnelRequest.Headers) {
    for (const header in tunnelRequest.Headers) {
      req.headers[header.toLowerCase()] = tunnelRequest.Headers[header];
    }
  }
  req.url = tunnelRequest.Url;
  req.method = tunnelRequest.HttpMethod;
  return req;
}

/* Highly depends on current web-pubsub-express's implementation that only end is called when sending body back */
class ContentInterpreteResponse extends http.ServerResponse {
  constructor(req: http.IncomingMessage) {
    super(req);
  }

  end(cb?: (() => void) | undefined): this;
  end(chunk: any, cb?: (() => void) | undefined): this;
  end(chunk: any, encoding: BufferEncoding, cb?: (() => void) | undefined): this;
  end(chunkOrCb?: unknown, encodingOrCb?: unknown, cb?: unknown): this {
    if (chunkOrCb === undefined) {
      super.end();
    }
    if (typeof chunkOrCb === "function") {
      super.end(chunkOrCb);
    } else {
      const chunk = chunkOrCb as string | Buffer | ArrayBuffer;
      if (chunk === undefined) {
        throw new Error("Not supported data type!");
      }
      if (typeof chunk === "string") {
        // only supports utf8
        const bytes = new TextEncoder().encode(chunk);
        this.emit("data", bytes);
      } else if (ArrayBuffer.isView(chunk)) {
        this.emit("data", new Uint8Array(chunk));
      } else {
        this.emit("data", chunk);
      }
      if (encodingOrCb === undefined) {
        super.end(chunk);
      } else {
        if (typeof encodingOrCb === "function") {
          super.end(chunk, encodingOrCb as () => void);
        } else {
          super.end(chunk, encodingOrCb as BufferEncoding, cb as (() => void) | undefined);
        }
      }
    }
    this.emit("end");
    return this;
  }
  public id = ContentInterpreteResponse.name;
}

function convertHeaders(headers: http.OutgoingHttpHeaders): Record<string, string[]> {
  const result: Record<string, string[]> = {};
  for (const key in headers) {
    const header = headers[key];
    if (header !== undefined) {
      if (typeof header === "string") {
        result[key] = [header];
      } else if (Array.isArray(header)) {
        result[key] = header;
      }
    }
  }
  return result;
}

function readResponse(
  res: http.ServerResponse,
  abortSignal?: AbortSignalLike
): Promise<TunnelOutgoingMessage> {
  return new Promise((resolve, reject) => {
    const chunks: Uint8Array[] = [];
    abortSignal?.addEventListener("abort", () => reject("cancelled"));
    res.on("data", (chunk) => {
      chunks.push(chunk);
    });
    res.on("end", () => {
      resolve({
        StatusCode: res.statusCode ?? 0,
        Headers: convertHeaders(res.getHeaders()),
        Content: new Uint8Array(Buffer.concat(chunks)),
      });
    });
    res.on("error", (err) => {
      reject(err);
    });
  });
}<|MERGE_RESOLUTION|>--- conflicted
+++ resolved
@@ -57,15 +57,6 @@
     );
     this._hub = hub;
   }
-<<<<<<< HEAD
-  public sendToConnection(connectionId: string, message: string, options?: { contentType: string; } | undefined) : Promise<void>{
-    // todo: form the http request and invoke _sendAsync
-    throw new Error("Method not implemented.");
-  }
-  public sendToAll(message: string, options?: { filter: string; contentType: string; } | undefined) : Promise<void>{
-    // todo: form the http request and invoke _sendAsync
-    throw new Error("Method not implemented.");
-=======
 
   public group(groupName: string): { removeConnection(connectionId: string): Promise<void>; } {
     return {
@@ -73,7 +64,6 @@
         return this._removeConnectionFromGroup(connectionId, groupName)
       }
     }
->>>>>>> 95ff4a3c
   }
 
   public async sendToConnection(connectionId: string, message: string, options?: { contentType: string; } | undefined) : Promise<void>{
